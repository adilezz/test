--- conflicted
+++ resolved
@@ -1,16 +1,14 @@
 node_modules/
 .env
-<<<<<<< HEAD
-UI/dist/
-dist/
-build/
-*.log
-=======
+
+# Python cache files
 __pycache__/
 *.pyc
 *.pyo
 *.pyd
 .Python
+
+# Build directories
 build/
 develop-eggs/
 dist/
@@ -26,4 +24,7 @@
 *.egg-info/
 .installed.cfg
 *.egg
->>>>>>> 804cab9c
+
+# UI build artifacts
+UI/dist/
+*.log