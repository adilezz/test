<!doctype html>
<html lang="fr">
  <head>
    <meta charset="UTF-8" />
    <link rel="icon" type="image/svg+xml" href="/vite.svg" />
    <meta name="viewport" content="width=device-width, initial-scale=1.0" />
    <meta name="description" content="Plateforme centralisée pour explorer les thèses académiques marocaines" />
    <title>Theses.ma - Dépôt académique marocain</title>
<<<<<<< HEAD
    <script type="module" crossorigin src="/assets/index-BEqCwICJ.js"></script>
    <link rel="stylesheet" crossorigin href="/assets/index-BQdJxi3t.css">
=======
    <script type="module" crossorigin src="/assets/index-iYeh1tnf.js"></script>
    <link rel="stylesheet" crossorigin href="/assets/index-C6Cq_7SN.css">
>>>>>>> 48f04bc8
  </head>
  <body>
    <div id="root"></div>
  </body>
</html><|MERGE_RESOLUTION|>--- conflicted
+++ resolved
@@ -6,13 +6,8 @@
     <meta name="viewport" content="width=device-width, initial-scale=1.0" />
     <meta name="description" content="Plateforme centralisée pour explorer les thèses académiques marocaines" />
     <title>Theses.ma - Dépôt académique marocain</title>
-<<<<<<< HEAD
-    <script type="module" crossorigin src="/assets/index-BEqCwICJ.js"></script>
-    <link rel="stylesheet" crossorigin href="/assets/index-BQdJxi3t.css">
-=======
     <script type="module" crossorigin src="/assets/index-iYeh1tnf.js"></script>
     <link rel="stylesheet" crossorigin href="/assets/index-C6Cq_7SN.css">
->>>>>>> 48f04bc8
   </head>
   <body>
     <div id="root"></div>
