import React from 'react';
import { BrowserRouter as Router, Routes, Route, Navigate } from 'react-router-dom';
import { AuthProvider, useAuth } from './contexts/AuthContext';
import { SearchProvider } from './contexts/SearchContext';
import HomePage from './components/pages/HomePage';
import SearchResultsPage from './components/pages/SearchResultsPage';
import LoginPage from './components/pages/LoginPage';
import RegisterPage from './components/pages/RegisterPage';
import ProfilePage from './components/pages/ProfilePage';
import UploadPage from './components/pages/UploadPage';
import ThesisDetailPage from './components/pages/ThesisDetailPage';
import AdminThesisPage from './components/pages/AdminThesisPage';
import AdminDashboardPage from './components/pages/AdminDashboardPage';
import AdminUniversitiesPage from './components/pages/AdminUniversitiesPage';
import AdminSchoolsPage from './components/pages/AdminSchoolsPage';
import AdminFacultiesPage from './components/pages/AdminFacultiesPage';
import AdminCategoriesPage from './components/pages/AdminCategoriesPage';
import AdminAcademicPersonsPage from './components/pages/AdminAcademicPersonsPage';
import AdminKeywordsPage from './components/pages/AdminKeywordsPage';
<<<<<<< HEAD
import AdminDegreesPage from './components/pages/AdminDegreesPage';
=======
import AdminLanguagesPage from './components/pages/AdminLanguagesPage';
>>>>>>> f1ea7f12
import AdminThesesListPage from './components/pages/AdminThesesListPage';


import AdminStatisticsPage from './components/pages/AdminStatisticsPage';
import AdminReportsPage from './components/pages/AdminReportsPage';
import AdminGeographicEntitiesPage from './components/pages/AdminGeographicEntitiesPage';
import Header from './components/layout/Header';
import Footer from './components/layout/Footer';
import LoadingSpinner from './components/ui/LoadingSpinner';
import { UserRole } from './types/api';

// Protected Route Component
interface ProtectedRouteProps {
  children: React.ReactNode;
}

const ProtectedRoute: React.FC<ProtectedRouteProps> = ({ children }) => {
  const { isAuthenticated, isLoading } = useAuth();

  if (isLoading) {
    return <LoadingSpinner />;
  }

  if (!isAuthenticated) {
    return <Navigate to="/login" replace />;
  }

  return <>{children}</>;
};

// Add AdminRoute wrapper
interface AdminRouteProps {
  children: React.ReactNode;
}

const AdminRoute: React.FC<AdminRouteProps> = ({ children }) => {
  const { user, isLoading } = useAuth();

  if (isLoading) {
    return <LoadingSpinner />;
  }

  if (!user || (user.role !== UserRole.ADMIN && user.role !== UserRole.SUPER_ADMIN)) {
    return <Navigate to="/" replace />;
  }

  return <>{children}</>;
};

// App Layout Component
const AppLayout: React.FC<{ children: React.ReactNode }> = ({ children }) => {
  const { isLoading } = useAuth();

  if (isLoading) {
    return <LoadingSpinner />;
  }

  return (
    <div className="min-h-screen bg-gray-50 flex flex-col">
      <Header />
      <main className="flex-1">
        {children}
      </main>
      <Footer />
    </div>
  );
};

// Main App Component
function App() {
  return (
    <AuthProvider>
      <SearchProvider>
        <Router>
          <Routes>
            {/* Public Routes */}
            <Route path="/login" element={<LoginPage />} />
            
            {/* Admin Routes - No Layout (they have their own AdminHeader) */}
            <Route path="/admin" element={
              <ProtectedRoute>
                <AdminRoute>
                  <AdminDashboardPage />
                </AdminRoute>
              </ProtectedRoute>
            } />
            <Route path="/admin/dashboard" element={
              <ProtectedRoute>
                <AdminRoute>
                  <AdminDashboardPage />
                </AdminRoute>
              </ProtectedRoute>
            } />
            <Route path="/admin/statistics" element={
              <ProtectedRoute>
                <AdminRoute>
                  <AdminStatisticsPage />
                </AdminRoute>
              </ProtectedRoute>
            } />
            <Route path="/admin/reports" element={
              <ProtectedRoute>
                <AdminRoute>
                  <AdminReportsPage />
                </AdminRoute>
              </ProtectedRoute>
            } />
            <Route path="/admin/universities" element={
              <ProtectedRoute>
                <AdminRoute>
                  <AdminUniversitiesPage />
                </AdminRoute>
              </ProtectedRoute>
            } />
            <Route path="/admin/categories" element={
              <ProtectedRoute>
                <AdminRoute>
                  <AdminCategoriesPage />
                </AdminRoute>
              </ProtectedRoute>
            } />
            <Route path="/admin/academic-persons" element={
              <ProtectedRoute>
                <AdminRoute>
                  <AdminAcademicPersonsPage />
                </AdminRoute>
              </ProtectedRoute>
            } />
            <Route path="/admin/keywords" element={
              <ProtectedRoute>
                <AdminRoute>
                  <AdminKeywordsPage />
                </AdminRoute>
              </ProtectedRoute>
            } />
            <Route path="/admin/theses" element={
              <ProtectedRoute>
                <AdminRoute>
                  <AdminThesesListPage />
                </AdminRoute>
              </ProtectedRoute>
            } />
            <Route path="/admin/theses/new" element={
              <ProtectedRoute>
                <AdminRoute>
                  <AdminThesisPage />
                </AdminRoute>
              </ProtectedRoute>
            } />
            <Route path="/admin/theses/:id" element={
              <ProtectedRoute>
                <AdminRoute>
                  <AdminThesisPage />
                </AdminRoute>
              </ProtectedRoute>
            } />
            
            {/* Routes with Layout */}
            <Route path="/*" element={
              <AppLayout>
                <Routes>
                  <Route path="/" element={<HomePage />} />
                  <Route path="/search" element={<SearchResultsPage />} />
                  <Route path="/register" element={<RegisterPage />} />
                  <Route path="/thesis/:id" element={<ThesisDetailPage />} />
                  <Route path="/universities" element={<div>Universities Page - Coming Soon</div>} />
                  <Route path="/categories" element={<div>Categories Page - Coming Soon</div>} />
                  <Route path="/about" element={<div>About Page - Coming Soon</div>} />
                  <Route path="/contact" element={<div>Contact Page - Coming Soon</div>} />
                  
                  {/* Protected Routes */}
                  <Route path="/profile" element={
                    <ProtectedRoute>
                      <ProfilePage />
                    </ProtectedRoute>
                  } />
                  <Route path="/upload" element={
                    <ProtectedRoute>
                      <UploadPage />
                    </ProtectedRoute>
                  } />
                  {/* Admin Routes */}
                  <Route path="/admin" element={
                    <ProtectedRoute>
                      <AdminRoute>
                        <AdminDashboardPage />
                      </AdminRoute>
                    </ProtectedRoute>
                  } />
                  <Route path="/admin/dashboard" element={
                    <ProtectedRoute>
                      <AdminRoute>
                        <AdminDashboardPage />
                      </AdminRoute>
                    </ProtectedRoute>
                  } />
                  <Route path="/admin/universities" element={
                    <ProtectedRoute>
                      <AdminRoute>
                        <AdminUniversitiesPage />
                      </AdminRoute>
                    </ProtectedRoute>
                  } />
                  <Route path="/admin/schools" element={
                    <ProtectedRoute>
                      <AdminRoute>
                        <AdminSchoolsPage />
                      </AdminRoute>
                    </ProtectedRoute>
                  } />
                  <Route path="/admin/faculties" element={
                    <ProtectedRoute>
                      <AdminRoute>
                        <AdminFacultiesPage />
                      </AdminRoute>
                    </ProtectedRoute>
                  } />
                  <Route path="/admin/categories" element={
                    <ProtectedRoute>
                      <AdminRoute>
                        <AdminCategoriesPage />
                      </AdminRoute>
                    </ProtectedRoute>
                  } />
                  <Route path="/admin/academic-persons" element={
                    <ProtectedRoute>
                      <AdminRoute>
                        <AdminAcademicPersonsPage />
                      </AdminRoute>
                    </ProtectedRoute>
                  } />
                  <Route path="/admin/keywords" element={
                    <ProtectedRoute>
                      <AdminRoute>
                        <AdminKeywordsPage />
                      </AdminRoute>
                    </ProtectedRoute>
                  } />
<<<<<<< HEAD
                  <Route path="/admin/degrees" element={
                    <ProtectedRoute>
                      <AdminRoute>
                        <AdminDegreesPage />
                      </AdminRoute>
                    </ProtectedRoute>
                  } />
                  <Route path="/admin/geographic-entities" element={
                    <ProtectedRoute>
                      <AdminRoute>
                        <AdminGeographicEntitiesPage />
=======
                  <Route path="/admin/languages" element={
                    <ProtectedRoute>
                      <AdminRoute>
                        <AdminLanguagesPage />
>>>>>>> f1ea7f12
                      </AdminRoute>
                    </ProtectedRoute>
                  } />
                  <Route path="/admin/theses" element={
                    <ProtectedRoute>
                      <AdminRoute>
                        <AdminThesesListPage />
                      </AdminRoute>
                    </ProtectedRoute>
                  } />
                  <Route path="/admin/theses/new" element={
                    <ProtectedRoute>
                      <AdminRoute>
                        <AdminThesisPage />
                      </AdminRoute>
                    </ProtectedRoute>
                  } />
                  <Route path="/admin/theses/:id" element={
                    <ProtectedRoute>
                      <AdminRoute>
                        <AdminThesisPage />
                      </AdminRoute>
                    </ProtectedRoute>
                  } />
                  {/* Catch all route */}
                  <Route path="*" element={
                    <div className="min-h-screen flex items-center justify-center">
                      <div className="text-center">
                        <h1 className="text-4xl font-bold text-gray-900 mb-4">404</h1>
                        <p className="text-gray-600 mb-8">Page non trouvée</p>
                        <Navigate to="/" replace />
                      </div>
                    </div>
                  } />
                </Routes>
              </AppLayout>
            } />
          </Routes>
        </Router>
      </SearchProvider>
    </AuthProvider>
  );
}

export default App;<|MERGE_RESOLUTION|>--- conflicted
+++ resolved
@@ -17,11 +17,8 @@
 import AdminCategoriesPage from './components/pages/AdminCategoriesPage';
 import AdminAcademicPersonsPage from './components/pages/AdminAcademicPersonsPage';
 import AdminKeywordsPage from './components/pages/AdminKeywordsPage';
-<<<<<<< HEAD
 import AdminDegreesPage from './components/pages/AdminDegreesPage';
-=======
 import AdminLanguagesPage from './components/pages/AdminLanguagesPage';
->>>>>>> f1ea7f12
 import AdminThesesListPage from './components/pages/AdminThesesListPage';
 
 
@@ -260,7 +257,6 @@
                       </AdminRoute>
                     </ProtectedRoute>
                   } />
-<<<<<<< HEAD
                   <Route path="/admin/degrees" element={
                     <ProtectedRoute>
                       <AdminRoute>
@@ -272,12 +268,13 @@
                     <ProtectedRoute>
                       <AdminRoute>
                         <AdminGeographicEntitiesPage />
-=======
+                      </AdminRoute>
+                    </ProtectedRoute>
+                  } />
                   <Route path="/admin/languages" element={
                     <ProtectedRoute>
                       <AdminRoute>
                         <AdminLanguagesPage />
->>>>>>> f1ea7f12
                       </AdminRoute>
                     </ProtectedRoute>
                   } />
