--- conflicted
+++ resolved
@@ -19,12 +19,11 @@
 import AdminKeywordsPage from './components/pages/AdminKeywordsPage';
 import AdminDegreesPage from './components/pages/AdminDegreesPage';
 import AdminThesesListPage from './components/pages/AdminThesesListPage';
-<<<<<<< HEAD
+
+
 import AdminStatisticsPage from './components/pages/AdminStatisticsPage';
 import AdminReportsPage from './components/pages/AdminReportsPage';
-=======
 import AdminGeographicEntitiesPage from './components/pages/AdminGeographicEntitiesPage';
->>>>>>> 4e44d9ba
 import Header from './components/layout/Header';
 import Footer from './components/layout/Footer';
 import LoadingSpinner from './components/ui/LoadingSpinner';
@@ -200,8 +199,6 @@
                       <UploadPage />
                     </ProtectedRoute>
                   } />
-<<<<<<< HEAD
-=======
                   {/* Admin Routes */}
                   <Route path="/admin" element={
                     <ProtectedRoute>
@@ -294,8 +291,6 @@
                       </AdminRoute>
                     </ProtectedRoute>
                   } />
->>>>>>> 4e44d9ba
-                  
                   {/* Catch all route */}
                   <Route path="*" element={
                     <div className="min-h-screen flex items-center justify-center">
