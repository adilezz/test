import React from 'react';
import { BrowserRouter as Router, Routes, Route, Navigate } from 'react-router-dom';
import { AuthProvider, useAuth } from './contexts/AuthContext';
import { SearchProvider } from './contexts/SearchContext';
import HomePage from './components/pages/HomePage';
import SearchResultsPage from './components/pages/SearchResultsPage';
import LoginPage from './components/pages/LoginPage';
import RegisterPage from './components/pages/RegisterPage';
import ProfilePage from './components/pages/ProfilePage';
import UploadPage from './components/pages/UploadPage';
import ThesisDetailPage from './components/pages/ThesisDetailPage';
import AdminThesisPage from './components/pages/AdminThesisPage';
import AdminDashboardPage from './components/pages/AdminDashboardPage';
import AdminUniversitiesPage from './components/pages/AdminUniversitiesPage';
import AdminFacultiesPage from './components/pages/AdminFacultiesPage';
import AdminCategoriesPage from './components/pages/AdminCategoriesPage';
import AdminAcademicPersonsPage from './components/pages/AdminAcademicPersonsPage';
import AdminKeywordsPage from './components/pages/AdminKeywordsPage';
import AdminDegreesPage from './components/pages/AdminDegreesPage';
import AdminThesesListPage from './components/pages/AdminThesesListPage';
import AdminGeographicEntitiesPage from './components/pages/AdminGeographicEntitiesPage';
import Header from './components/layout/Header';
import Footer from './components/layout/Footer';
import LoadingSpinner from './components/ui/LoadingSpinner';
import { UserRole } from './types/api';

// Protected Route Component
interface ProtectedRouteProps {
  children: React.ReactNode;
}

const ProtectedRoute: React.FC<ProtectedRouteProps> = ({ children }) => {
  const { isAuthenticated, isLoading } = useAuth();

  if (isLoading) {
    return <LoadingSpinner />;
  }

  if (!isAuthenticated) {
    return <Navigate to="/login" replace />;
  }

  return <>{children}</>;
};

// Add AdminRoute wrapper
interface AdminRouteProps {
  children: React.ReactNode;
}

const AdminRoute: React.FC<AdminRouteProps> = ({ children }) => {
  const { user, isLoading } = useAuth();

  if (isLoading) {
    return <LoadingSpinner />;
  }

  if (!user || (user.role !== UserRole.ADMIN && user.role !== UserRole.SUPER_ADMIN)) {
    return <Navigate to="/" replace />;
  }

  return <>{children}</>;
};

// App Layout Component
const AppLayout: React.FC<{ children: React.ReactNode }> = ({ children }) => {
  const { isLoading } = useAuth();

  if (isLoading) {
    return <LoadingSpinner />;
  }

  return (
    <div className="min-h-screen bg-gray-50 flex flex-col">
      <Header />
      <main className="flex-1">
        {children}
      </main>
      <Footer />
    </div>
  );
};

// Main App Component
function App() {
  return (
    <AuthProvider>
      <SearchProvider>
        <Router>
          <Routes>
            {/* Public Routes */}
            <Route path="/login" element={<LoginPage />} />
            
            {/* Routes with Layout */}
            <Route path="/*" element={
              <AppLayout>
                <Routes>
                  <Route path="/" element={<HomePage />} />
                  <Route path="/search" element={<SearchResultsPage />} />
                  <Route path="/register" element={<RegisterPage />} />
                  <Route path="/thesis/:id" element={<ThesisDetailPage />} />
                  <Route path="/universities" element={<div>Universities Page - Coming Soon</div>} />
                  <Route path="/categories" element={<div>Categories Page - Coming Soon</div>} />
                  <Route path="/about" element={<div>About Page - Coming Soon</div>} />
                  <Route path="/contact" element={<div>Contact Page - Coming Soon</div>} />
                  
                  {/* Protected Routes */}
                  <Route path="/profile" element={
                    <ProtectedRoute>
                      <ProfilePage />
                    </ProtectedRoute>
                  } />
                  <Route path="/upload" element={
                    <ProtectedRoute>
                      <UploadPage />
                    </ProtectedRoute>
                  } />
                  {/* Admin Routes */}
                  <Route path="/admin" element={
                    <ProtectedRoute>
                      <AdminRoute>
                        <AdminDashboardPage />
                      </AdminRoute>
                    </ProtectedRoute>
                  } />
                  <Route path="/admin/dashboard" element={
                    <ProtectedRoute>
                      <AdminRoute>
                        <AdminDashboardPage />
                      </AdminRoute>
                    </ProtectedRoute>
                  } />
                  <Route path="/admin/universities" element={
                    <ProtectedRoute>
                      <AdminRoute>
                        <AdminUniversitiesPage />
                      </AdminRoute>
                    </ProtectedRoute>
                  } />
                  <Route path="/admin/faculties" element={
                    <ProtectedRoute>
                      <AdminRoute>
                        <AdminFacultiesPage />
                      </AdminRoute>
                    </ProtectedRoute>
                  } />
                  <Route path="/admin/categories" element={
                    <ProtectedRoute>
                      <AdminRoute>
                        <AdminCategoriesPage />
                      </AdminRoute>
                    </ProtectedRoute>
                  } />
                  <Route path="/admin/academic-persons" element={
                    <ProtectedRoute>
                      <AdminRoute>
                        <AdminAcademicPersonsPage />
                      </AdminRoute>
                    </ProtectedRoute>
                  } />
                  <Route path="/admin/keywords" element={
                    <ProtectedRoute>
                      <AdminRoute>
                        <AdminKeywordsPage />
                      </AdminRoute>
                    </ProtectedRoute>
                  } />
<<<<<<< HEAD
                  <Route path="/admin/degrees" element={
                    <ProtectedRoute>
                      <AdminRoute>
                        <AdminDegreesPage />
=======
                  <Route path="/admin/geographic-entities" element={
                    <ProtectedRoute>
                      <AdminRoute>
                        <AdminGeographicEntitiesPage />
>>>>>>> 48f04bc8
                      </AdminRoute>
                    </ProtectedRoute>
                  } />
                  <Route path="/admin/theses" element={
                    <ProtectedRoute>
                      <AdminRoute>
                        <AdminThesesListPage />
                      </AdminRoute>
                    </ProtectedRoute>
                  } />
                  <Route path="/admin/theses/new" element={
                    <ProtectedRoute>
                      <AdminRoute>
                        <AdminThesisPage />
                      </AdminRoute>
                    </ProtectedRoute>
                  } />
                  <Route path="/admin/theses/:id" element={
                    <ProtectedRoute>
                      <AdminRoute>
                        <AdminThesisPage />
                      </AdminRoute>
                    </ProtectedRoute>
                  } />
                  
                  {/* Catch all route */}
                  <Route path="*" element={
                    <div className="min-h-screen flex items-center justify-center">
                      <div className="text-center">
                        <h1 className="text-4xl font-bold text-gray-900 mb-4">404</h1>
                        <p className="text-gray-600 mb-8">Page non trouvée</p>
                        <Navigate to="/" replace />
                      </div>
                    </div>
                  } />
                </Routes>
              </AppLayout>
            } />
          </Routes>
        </Router>
      </SearchProvider>
    </AuthProvider>
  );
}

export default App;<|MERGE_RESOLUTION|>--- conflicted
+++ resolved
@@ -165,17 +165,17 @@
                       </AdminRoute>
                     </ProtectedRoute>
                   } />
-<<<<<<< HEAD
                   <Route path="/admin/degrees" element={
                     <ProtectedRoute>
                       <AdminRoute>
                         <AdminDegreesPage />
-=======
+                      </AdminRoute>
+                    </ProtectedRoute>
+                  } />
                   <Route path="/admin/geographic-entities" element={
                     <ProtectedRoute>
                       <AdminRoute>
                         <AdminGeographicEntitiesPage />
->>>>>>> 48f04bc8
                       </AdminRoute>
                     </ProtectedRoute>
                   } />
