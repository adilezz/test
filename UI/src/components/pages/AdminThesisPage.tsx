--- conflicted
+++ resolved
@@ -87,11 +87,8 @@
   // Reference data
   const [universities, setUniversities] = useState<UniversityResponse[]>([]);
   const [faculties, setFaculties] = useState<FacultyResponse[]>([]);
-<<<<<<< HEAD
   const [departments, setDepartments] = useState<any[]>([]);
-=======
   const [departments, setDepartments] = useState<DepartmentResponse[]>([]);
->>>>>>> add39d08
   const [degrees, setDegrees] = useState<DegreeResponse[]>([]);
   const [languages, setLanguages] = useState<LanguageResponse[]>([]);
   const [categories, setCategories] = useState<CategoryResponse[]>([]);
@@ -236,10 +233,7 @@
     try {
       const response = await apiService.adminGetUniversityFaculties(universityId);
       setFaculties(response);
-<<<<<<< HEAD
       setDepartments([]);
-=======
->>>>>>> add39d08
     } catch (error) {
       console.error('Error loading faculties:', error);
       setFaculties([]);
@@ -366,16 +360,13 @@
       faculty_id: facultyId,
       department_id: ''
     }));
-<<<<<<< HEAD
     if (facultyId) {
       loadDepartments(facultyId);
     } else {
       setDepartments([]);
-=======
     setDepartments([]);
     if (facultyId) {
       loadDepartments(facultyId);
->>>>>>> add39d08
     }
   };
 
@@ -485,7 +476,6 @@
       return;
     }
 
-<<<<<<< HEAD
     // Basic constraints
     if (!formData.title_fr || !formData.abstract_fr || !formData.defense_date || !formData.language_id) {
       alert('Veuillez remplir les champs obligatoires.');
@@ -503,7 +493,6 @@
         return;
       }
     }
-=======
     // Validate defense date is not in the future
     const defenseDate = new Date(formData.defense_date);
     const today = new Date();
@@ -511,7 +500,6 @@
       alert('La date de soutenance ne peut pas être dans le futur');
       return;
     }
->>>>>>> add39d08
 
     setSaving(true);
     try {
