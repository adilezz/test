--- conflicted
+++ resolved
@@ -878,16 +878,21 @@
                             <div className="text-sm font-medium text-gray-900">
                               {university.name_fr}
                             </div>
-<<<<<<< HEAD
-                          )}
-                        </div>
-                      </td>
-                      <td className="px-6 py-4 whitespace-nowrap text-sm text-gray-900">
-                        {university.acronym || '-'}
-                      </td>
-                      <td className="px-6 py-4 whitespace-nowrap text-sm text-gray-500">
-                        {new Date(university.created_at).toLocaleDateString('fr-FR')}
-                      </td>
+                            {(university.name_en || university.name_ar) && (
+                              <div className="text-sm text-gray-500">
+                                {university.name_en && <span>{university.name_en}</span>}
+                                {university.name_en && university.name_ar && <span> • </span>}
+                                {university.name_ar && <span>{university.name_ar}</span>}
+                              </div>
+                            )}
+                          </div>
+                        </td>
+                        <td className="px-6 py-4 whitespace-nowrap text-sm text-gray-900">
+                          {university.acronym || '-'}
+                        </td>
+                        <td className="px-6 py-4 whitespace-nowrap text-sm text-gray-500">
+                          {new Date(university.created_at).toLocaleDateString('fr-FR')}
+                        </td>
                       <td className="px-6 py-4 whitespace-nowrap text-sm font-medium">
                         <div className="flex items-center space-x-2">
                           <button
@@ -922,48 +927,8 @@
                           >
                             <Trash2 className="w-4 h-4" />
                           </button>
-=======
-                            {(university.name_en || university.name_ar) && (
-                              <div className="text-sm text-gray-500">
-                                {university.name_en && <span>{university.name_en}</span>}
-                                {university.name_en && university.name_ar && <span> • </span>}
-                                {university.name_ar && <span>{university.name_ar}</span>}
-                              </div>
-                            )}
-                          </div>
-                        </td>
-                        <td className="px-6 py-4 whitespace-nowrap text-sm text-gray-900">
-                          {university.acronym || '-'}
-                        </td>
-                        <td className="px-6 py-4 whitespace-nowrap text-sm text-gray-500">
-                          {new Date(university.created_at).toLocaleDateString('fr-FR')}
-                        </td>
-                        <td className="px-6 py-4 whitespace-nowrap text-sm font-medium">
-                          <div className="flex items-center space-x-2">
-                            <button
-                              onClick={() => openModal('view', university)}
-                              className="text-gray-400 hover:text-gray-600"
-                            >
-                              <Eye className="w-4 h-4" />
-                            </button>
-                            <button
-                              onClick={() => openModal('edit', university)}
-                              className="text-blue-600 hover:text-blue-900"
-                            >
-                              <Edit className="w-4 h-4" />
-                            </button>
-                            <button
-                              onClick={() => {
-                                if (confirm('Êtes-vous sûr de vouloir supprimer cette université ?')) {
-                                  handleDelete(university.id);
-                                }
-                              }}
-                              className="text-red-600 hover:text-red-900"
-                            >
-                              <Trash2 className="w-4 h-4" />
-                            </button>
-                          </div>
-                        </td>
+                        </div>
+                      </td>
                       </tr>
                     ))
                   ) : (
@@ -975,7 +940,6 @@
                           <p className="text-sm">
                             {searchTerm || filters.geographic_entity ? 'Aucun résultat pour vos critères de recherche' : 'Aucune donnée disponible'}
                           </p>
->>>>>>> e14d73d3
                         </div>
                       </td>
                     </tr>
